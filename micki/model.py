--- conflicted
+++ resolved
@@ -221,15 +221,6 @@
             G_ts = np.sum([species.get_G(T) for species in self.ts])
 
             all_symbols = set()
-<<<<<<< HEAD
-            all_symbols.update(dG_for.atoms(sym.Symbol))
-            all_symbols.update(dG_rev.atoms(sym.Symbol))
-            dG_for = dG_for.subs({symbol: 0 for symbol in all_symbols})
-            dG_rev = dG_rev.subs({symbol: 0 for symbol in all_symbols})
-
-#            dG_for = self.dG_act + (self.reactants_dE - self.ts_dE) #* self.scale['dH_act']
-#            dG_rev = self.dG_act - self.dG + (self.products_dE - self.ts_dE) #* self.scale['dH_act']
-=======
             all_symbols.update(sym.sympify(G_react).atoms(sym.Symbol))
             all_symbols.update(sym.sympify(G_prod).atoms(sym.Symbol))
             all_symbols.update(sym.sympify(G_ts).atoms(sym.Symbol))
@@ -251,7 +242,6 @@
                 dG_rev = G_ts - G_prod
                 self.alpha = dG_rev / (dG_rev + dG_for)
             else:
->>>>>>> 042c9b5b
 
                 alpha1 = (-B + sym.sqrt(B**2 - 4*A*C))/(2*A)
                 alpha2 = (-B - sym.sqrt(B**2 - 4*A*C))/(2*A)
